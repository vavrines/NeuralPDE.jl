--- conflicted
+++ resolved
@@ -13,14 +13,10 @@
 StochasticDiffEq = "789caeaf-c7a9-5a7d-9973-96adeb23e2a0"
 
 [compat]
-<<<<<<< HEAD
-DiffEqBase = ">= 5.0.0"
 Flux = "0.9"
-=======
 DiffEqBase = "6"
 DiffEqFlux = "0.8"
 Reexport = "0.2"
->>>>>>> 8ef5b894
 julia = "1"
 
 [extras]
